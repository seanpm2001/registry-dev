--- conflicted
+++ resolved
@@ -33,17 +33,10 @@
 
 parser :: ArgParser PublishMode
 parser = Arg.choose "command"
-<<<<<<< HEAD
   [ Arg.flag [ "generate" ]
       "Generate a new package set without committing the results."
       $> GeneratePackageSet
   , Arg.flag [ "commit" ]
-=======
-  [ Arg.argument [ "generate" ]
-      "Generate a new package set without committing the results."
-      $> GeneratePackageSet
-  , Arg.argument [ "commit" ]
->>>>>>> 412da452
       "Generate a new package set and commit the results."
       $> CommitPackageSet
   ]
