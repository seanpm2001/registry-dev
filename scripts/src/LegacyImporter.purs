--- conflicted
+++ resolved
@@ -8,10 +8,6 @@
 
 import Registry.App.Prelude
 
-<<<<<<< HEAD
-import Affjax as Http
-=======
->>>>>>> 412da452
 import ArgParse.Basic (ArgParser)
 import ArgParse.Basic as Arg
 import Control.Alternative (guard)
@@ -39,13 +35,8 @@
 import Effect.Exception as Exception
 import Effect.Ref as Ref
 import Node.Path as Path
-<<<<<<< HEAD
-import Node.Process as Node.Process
-import Node.Process as Process
-=======
 import Node.Process as Process
 import Parsing (Parser)
->>>>>>> 412da452
 import Parsing as Parsing
 import Parsing.Combinators as Parsing.Combinators
 import Parsing.Combinators.Array as Parsing.Combinators.Array
@@ -81,7 +72,6 @@
 
 parser :: ArgParser ImportMode
 parser = Arg.choose "command"
-<<<<<<< HEAD
   [ Arg.flag [ "dry-run" ]
       "Run the registry importer without uploading packages or committing files."
       $> DryRun
@@ -89,26 +79,13 @@
       "Run the registry importer, uploading packages but not committing to metadata or the index."
       $> GenerateRegistry
   , Arg.flag [ "update-registry" ]
-=======
-  [ Arg.argument [ "dry-run" ]
-      "Run the registry importer without uploading packages or committing files."
-      $> DryRun
-  , Arg.argument [ "generate-registry" ]
-      "Run the registry importer, uploading packages but not committing to metadata or the index."
-      $> GenerateRegistry
-  , Arg.argument [ "update-registry" ]
->>>>>>> 412da452
       "Run the registry importer, uploading packages and committing to metadata and the index."
       $> UpdateRegistry
   ]
 
 main :: Effect Unit
 main = launchAff_ do
-<<<<<<< HEAD
-  args <- Array.drop 2 <$> liftEffect Node.Process.argv
-=======
   args <- Array.drop 2 <$> liftEffect Process.argv
->>>>>>> 412da452
   let description = "A script for uploading legacy registry packages."
   mode <- case Arg.parseArgs "legacy-importer" description parser args of
     Left err -> log (Arg.printArgError err) *> liftEffect (Process.exit 1)
